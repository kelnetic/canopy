--- conflicted
+++ resolved
@@ -38,15 +38,11 @@
     num_tokens: int = Field(exclude=True)
     debug_info: dict = Field(default_factory=dict, exclude=True)
 
-<<<<<<< HEAD
     def to_text(self) -> str:
         if isinstance(self.content, ContextContent):
             return self.content.to_text()
         else:
             return "\n".join([c.to_text() for c in self.content])
-
-# TODO: add ChatEngine main models - `Messages`, `Answer`
-=======
 
 # TODO: add ChatEngine main models - `Messages`, `Answer`
 
@@ -76,5 +72,4 @@
     id: str
     choices: Sequence[str]
     generated_tokens: Optional[int] = Field(default=None, exclude=True)
-    prompt_tokens: Optional[int] = Field(default=None, exclude=True)
->>>>>>> 871ff935
+    prompt_tokens: Optional[int] = Field(default=None, exclude=True)