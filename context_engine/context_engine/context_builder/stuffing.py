--- conflicted
+++ resolved
@@ -10,19 +10,11 @@
 
 class StuffingContextBuilder(BaseContextBuilder):
 
-<<<<<<< HEAD
-    def __init__(self,
-                 tokenizer: Tokenizer,
-                 source_metadata_field: str,
-                 include_queries: bool = True,):
-=======
     def __init__(self, tokenizer: Tokenizer, reference_metadata_field: str):
->>>>>>> 7986d3ed
         self._tokenizer = tokenizer
         self._source_metadata_field = source_metadata_field
         self._include_queries = include_queries
 
-<<<<<<< HEAD
     def build(self, query_results: List[QueryResult], max_context_tokens: int) -> Context:
         # Initial variables
         num_tokens = 0
@@ -66,16 +58,3 @@
 
     async def abuild(self, query_results: List[QueryResult], max_context_tokens: int) -> Context:
         raise NotImplementedError()
-=======
-    def build(self,
-              query_results: List[QueryResult],
-              max_context_tokens: int, ) -> Context:
-        # TODO - implement this method
-
-        context_query_results: List[ContextQueryResult]
-        actual_num_tokens: int
-        debug_info: dict
-        return Context(content=context_query_results, # noqa
-                       num_tokens=actual_num_tokens,  # noqa
-                       debug_info=debug_info)         # noqa
->>>>>>> 7986d3ed
