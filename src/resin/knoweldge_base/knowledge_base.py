import os
from copy import deepcopy
from datetime import datetime
import time
from typing import List, Optional, Dict, Any
import pandas as pd
from pinecone import list_indexes, delete_index, create_index, init \
    as pinecone_init, whoami as pinecone_whoami

try:
    from pinecone import GRPCIndex as Index
except ImportError:
    from pinecone import Index

from pinecone_datasets import Dataset
from pinecone_datasets import DenseModelMetadata, DatasetMetadata

from resin.knoweldge_base.base import BaseKnowledgeBase
from resin.knoweldge_base.chunker import Chunker, MarkdownChunker
from resin.knoweldge_base.record_encoder import (RecordEncoder,
                                                 OpenAIRecordEncoder)
from resin.knoweldge_base.models import (KBQueryResult, KBQuery, QueryResult,
                                         KBDocChunkWithScore, DocumentWithScore)
from resin.knoweldge_base.reranker import Reranker, TransparentReranker
from resin.models.data_models import Query, Document


INDEX_NAME_PREFIX = "resin--"
TIMEOUT_INDEX_CREATE = 300
TIMEOUT_INDEX_PROVISION = 30
INDEX_PROVISION_TIME_INTERVAL = 3
RESERVED_METADATA_KEYS = {"document_id", "text", "source"}

DELETE_STARTER_BATCH_SIZE = 30

DELETE_STARTER_CHUNKS_PER_DOC = 32


class KnowledgeBase(BaseKnowledgeBase):

    """
    The `KnowledgeBase` is used to store and retrieve text documents, using an underlying Pinecone index.
    Every document is chunked into multiple text snippets based on the text structure (e.g. Markdown or HTML formatting)
    Then, each chunk is encoded into a vector using an embedding model, and the resulting vectors are inserted to the Pinecone index.
    After documents were inserted, the KnowledgeBase can be queried by sending a textual query, which will first encoded to a vector
    and then used to retrieve the closest top-k document chunks.

    Note: Since Resin defines its own data format, you can not use a pre-existing Pinecone index with Resin's KnowledgeBase.
          The index must be created by using `knowledge_base.create_resin_index()` or the CLI command `resin new`.

    When creating a new Resin service, the user must first create the underlying Pinecone index.
    This is a one-time setup process - the index will exist on Pinecone's managed service until it is deleted.

    Example:
        >>> from resin.knoweldge_base.knowledge_base import KnowledgeBase
        >>> from tokenizer import Tokenizer
        >>> Tokenizer.initialize()
        >>> kb = KnowledgeBase(index_name="my_index")
        >>> kb.create_resin_index()

    In any future interactions, the user simply needs to connect to the existing index:

        >>> kb = KnowledgeBase(index_name="my_index")
        >>> kb.connect()
    """  # noqa: E501

    _DEFAULT_COMPONENTS = {
        'record_encoder': OpenAIRecordEncoder,
        'chunker': MarkdownChunker,
        'reranker': TransparentReranker
    }

    def __init__(self,
                 index_name: str,
                 *,
                 record_encoder: Optional[RecordEncoder] = None,
                 chunker: Optional[Chunker] = None,
                 reranker: Optional[Reranker] = None,
                 default_top_k: int = 5,
                 ):
        """
        Initilize the knowledge base object.

        If the index does not exist, the user must first create it by calling `create_resin_index()` or the CLI command `resin new`.

        Note: Resin will add the prefix --resin to your selected index name.
             You can retrieve the full index name knowledge_base.index_name at any time, or find it in the Pinecone console at https://app.pinecone.io/

        Example:

            create a new index:
            >>> from resin.knoweldge_base.knowledge_base import KnowledgeBase
            >>> from tokenizer import Tokenizer
            >>> Tokenizer.initialize()
            >>> kb = KnowledgeBase(index_name="my_index")
            >>> kb.create_resin_index()

        In any future interactions,
        the user simply needs to connect to the existing index:

            >>> kb = KnowledgeBase(index_name="my_index")
            >>> kb.connect()

        Args:
            index_name: The name of the underlying Pinecone index.
            record_encoder: An instance of RecordEncoder to use for encoding documents and queries.
                                                      Defaults to OpenAIRecordEncoder.
            chunker: An instance of Chunker to use for chunking documents. Defaults to MarkdownChunker.
            reranker: An instance of Reranker to use for reranking query results. Defaults to TransparentReranker.
            default_top_k: The default number of document chunks to return per query. Defaults to 5.
            index_params: A dictionary of parameters to pass to the index creation API. Defaults to None.
                          see https://docs.pinecone.io/docs/python-client#create_index

        Returns:
            KnowledgeBase object.
        """  # noqa: E501
        if default_top_k < 1:
            raise ValueError("default_top_k must be greater than 0")

        self._index_name = self._get_full_index_name(index_name)
        self._default_top_k = default_top_k

        if record_encoder:
            if not isinstance(record_encoder, RecordEncoder):
                raise TypeError(
                    f"record_encoder must be an instance of RecordEncoder, "
                    f"not {type(record_encoder)}"
                )
            self._encoder = record_encoder
        else:
            self._encoder = self._DEFAULT_COMPONENTS['record_encoder']()

        if chunker:
            if not isinstance(chunker, Chunker):
                raise TypeError(
                    f"chunker must be an instance of Chunker, not {type(chunker)}"
                )
            self._chunker = chunker
        else:
            self._chunker = self._DEFAULT_COMPONENTS['chunker']()

        if reranker:
            if not isinstance(reranker, Reranker):
                raise TypeError(
                    f"reranker must be an instance of Reranker, not {type(reranker)}"
                )
            self._reranker = reranker
        else:
            self._reranker = self._DEFAULT_COMPONENTS['reranker']()

        # Normally, index creation params are passed directly to the `.create_resin_index()` method.  # noqa: E501
        # However, when KnowledgeBase is initialized from a config file, these params
        # would be set by the `KnowledgeBase.from_config()` constructor.
        self._index_params: Optional[Dict[str, Any]] = None

        # The index object is initialized lazily, when the user calls `connect()` or
        # `create_resin_index()`
        self._index: Optional[Index] = None

    @staticmethod
    def _connect_pinecone():
        try:
            pinecone_init()
            pinecone_whoami()
        except Exception as e:
            raise RuntimeError("Failed to connect to Pinecone. "
                               "Please check your credentials and try again") from e

    def _connect_index(self,
                       connect_pinecone: bool = True
                       ) -> Index:
        if connect_pinecone:
            self._connect_pinecone()

        if self.index_name not in list_indexes():
            raise RuntimeError(
                f"The index {self.index_name} does not exist or was deleted. "
                "Please create it by calling knowledge_base.create_resin_index() or "
                "running the `resin new` command"
            )

        try:
            index = Index(index_name=self.index_name)
        except Exception as e:
            raise RuntimeError(
                f"Unexpected error while connecting to index {self.index_name}. "
                f"Please check your credentials and try again."
            ) from e
        return index

    @property
    def _connection_error_msg(self) -> str:
        return (
            f"KnowledgeBase is not connected to index {self.index_name}, "
            f"Please call knowledge_base.connect(). "
        )

    def connect(self) -> None:
        """
        Connect to the underlying Pinecone index.
        This method must be called before making any other calls to the knowledge base.

        Note: If underlying index is not provisioned yet, an exception will be raised.
              To provision the index, use `create_resin_index()` or the CLI command `resin new`.

        Returns:
            None

        Raises:
            RuntimeError: If the knowledge base failed to connect to the underlying Pinecone index.
        """  # noqa: E501
        if self._index is None:
            self._index = self._connect_index()
        self.verify_index_connection()

    def verify_index_connection(self) -> None:
        """
        Verify that the knowledge base is connected to the underlying Pinecone index.

        Returns:
            None

        Raises:
            RuntimeError: If the knowledge base is not connected properly to the underlying Pinecone index.
        """  # noqa: E501
        if self._index is None:
            raise RuntimeError(self._connection_error_msg)

        try:
            self._index.describe_index_stats()
        except Exception as e:
            raise RuntimeError(
                "The index did not respond. Please check your credentials and try again"
            ) from e

    def create_resin_index(self,
                           indexed_fields: Optional[List[str]] = None,
                           dimension: Optional[int] = None,
                           index_params: Optional[dict] = None
                           ):
        """
        Creates the underlying Pinecone index that will be used by the KnowledgeBase.
        This is a one time set-up operation that only needs to be done once for every new Resin service.
        After the index was created, it will persist in Pinecone until explicitly deleted.

        Since Resin defines its own data format, namely a few dedicated metadata fields,
        you can not use a pre-existing Pinecone index with Resin's KnowledgeBase.
        The index must be created by using `knowledge_base.create_resin_index()` or the CLI command `resin new`.

        Note: This operation may take a few minutes to complete.
              Once created, you can see the index in the Pinecone console

        Note: Resin will add the prefix --resin to your selected index name.
             You can retrieve the full index name knowledge_base.index_name at any time.
             Or find it in the Pinecone console at https://app.pinecone.io/

        Args:
           indexed_fields: A list of metadata fields that would be indexed,
                           allowing them to be later used for metadata filtering.
                           All other metadata fields are stored but not indexed.
                           See: https://docs.pinecone.io/docs/manage-indexes#selective-metadata-indexing.
                           Resin always indexes a built-in `document_id` field, which is added to every vector.
                           By default - all other metadata fields are **not** indexed, unless explicitly defined in this list.
           dimension: The dimension of the vectors to index.
                       If `dimension` isn't explicitly provided,
                       Resin would try to infer the embedding's dimension based on the configured `Encoder`
           index_params: A dictionary of parameters to pass to the index creation API.
                         For example, you can set the index's number of replicas by passing {"replicas": 2}.
                         see https://docs.pinecone.io/docs/python-client#create_index

        Returns:
            None
        """  # noqa: E501
        # validate inputs
        if indexed_fields is None:
            indexed_fields = ['document_id']
        elif "document_id" not in indexed_fields:
            indexed_fields.append('document_id')

        if 'text' in indexed_fields:
            raise ValueError("The 'text' field cannot be used for metadata filtering. "
                             "Please remove it from indexed_fields")

        if dimension is None:
            if self._encoder.dimension is not None:
                dimension = self._encoder.dimension
            else:
                raise ValueError("Could not infer dimension from encoder. "
                                 "Please provide the vectors' dimension")

        # connect to pinecone and create index
        self._connect_pinecone()

        if self.index_name in list_indexes():
            raise RuntimeError(
                f"Index {self.index_name} already exists. "
                "If you wish to delete it, use `delete_index()`. "
            )

        # create index
        index_params = index_params or self._index_params or {}
        try:
            create_index(name=self.index_name,
                         dimension=dimension,
                         metadata_config={
                             'indexed': indexed_fields
                         },
                         timeout=TIMEOUT_INDEX_CREATE,
                         **index_params)
        except Exception as e:
            raise RuntimeError(
                f"Unexpected error while creating index {self.index_name}."
                f"Please try again."
            ) from e

        # wait for index to be provisioned
        self._wait_for_index_provision()

    def _wait_for_index_provision(self):
        start_time = time.time()
        while True:
            try:
                self._index = self._connect_index(connect_pinecone=False)
                break
            except RuntimeError:
                pass

            time_passed = time.time() - start_time
            if time_passed > TIMEOUT_INDEX_PROVISION:
                raise RuntimeError(
                    f"Index {self.index_name} failed to provision "
                    f"for {time_passed} seconds."
                    f"Please try creating KnowledgeBase again in a few minutes."
                )
            time.sleep(INDEX_PROVISION_TIME_INTERVAL)

    @staticmethod
    def _get_full_index_name(index_name: str) -> str:
        if index_name.startswith(INDEX_NAME_PREFIX):
            return index_name
        else:
            return INDEX_NAME_PREFIX + index_name

    @property
    def index_name(self) -> str:
        """
        The name of the index the knowledge base is connected to.
        """
        return self._index_name

    def delete_index(self):
        """
        Delete the underlying Pinecone index.

        **Note: THIS OPERATION IS NOT REVERSIBLE!!**
        Once deleted, the index together with any stored documents cannot be restored!

        After deletion - the `KnowledgeBase` would not be connected to a Pinecone index anymore,
                         so you will not be able to insert documents or query.
                         If you'd wish to re-create an index with the same name, simply call `knowledge_base.create_resin_index()`
                         Or use the CLI command `resin new`.
        """  # noqa: E501
        if self._index is None:
            raise RuntimeError(self._connection_error_msg)
        delete_index(self._index_name)
        self._index = None

    def query(self,
              queries: List[Query],
              global_metadata_filter: Optional[dict] = None
              ) -> List[QueryResult]:
        """
        Query the knowledge base to retrieve document chunks.

        This operation includes several steps:
        1. Encode the queries to vectors using the underlying encoder.
        2. Query the underlying Pinecone index to retrieve the top-k chunks for each query.
        3. Rerank the results using the underlying reranker.
        4. Return the results for each query as a list of QueryResult objects.

        Args:
            queries: A list of queries to run against the knowledge base.
            global_metadata_filter: A metadata filter to apply to all queries, in addition to any query-specific filters.
                                    For example, the filter {"website": "wiki"} will only return documents with the metadata {"website": "wiki"} (in case provided in upsert)
                                    see https://docs.pinecone.io/docs/metadata-filtering
        Returns:
            A list of QueryResult objects.

        Examples:
            >>> from resin.knoweldge_base.knowledge_base import KnowledgeBase
            >>> from tokenizer import Tokenizer
            >>> Tokenizer.initialize()
            >>> kb = KnowledgeBase(index_name="my_index")
            >>> kb.connect()
            >>> queries = [Query(text="How to make a cake"),
                           Query(text="How to make a pizza",
                                top_k=10,
                                metadata_filter={"website": "wiki"})]
            >>> results = kb.query(queries)
        """  # noqa: E501
        if self._index is None:
            raise RuntimeError(self._connection_error_msg)

        queries = self._encoder.encode_queries(queries)
        results = [self._query_index(q, global_metadata_filter) for q in queries]
        results = self._reranker.rerank(results)

        return [
            QueryResult(
                query=r.query,
                documents=[
                    DocumentWithScore(
                        **d.dict(exclude={
                            'values', 'sparse_values', 'document_id'
                        })
                    )
                    for d in r.documents
                ]
            ) for r in results
        ]

    def _query_index(self,
                     query: KBQuery,
                     global_metadata_filter: Optional[dict]) -> KBQueryResult:
        if self._index is None:
            raise RuntimeError(self._connection_error_msg)

        metadata_filter = deepcopy(query.metadata_filter)
        if global_metadata_filter is not None:
            if metadata_filter is None:
                metadata_filter = {}
            metadata_filter.update(global_metadata_filter)
        top_k = query.top_k if query.top_k else self._default_top_k

        result = self._index.query(vector=query.values,
                                   sparse_vector=query.sparse_values,
                                   top_k=top_k,
                                   namespace=query.namespace,
                                   metadata_filter=metadata_filter,
                                   include_metadata=True,
                                   **query.query_params)
        documents: List[KBDocChunkWithScore] = []
        for match in result['matches']:
            metadata = match['metadata']
            text = metadata.pop('text')
            document_id = metadata.pop('document_id')
            documents.append(
                KBDocChunkWithScore(id=match['id'],
                                    text=text,
                                    document_id=document_id,
                                    score=match['score'],
                                    source=metadata.pop('source', ''),
                                    metadata=metadata)
            )
        return KBQueryResult(query=query.text, documents=documents)

    def upsert(self,
               documents: List[Document],
               namespace: str = "",
               batch_size: int = 100):
        """
        Upsert documents into the knowledge base.
        Upsert operation stands for "update or insert".
        It means that if a document with the same id already exists in the index, it will be updated with the new document.
        Otherwise, a new document will be inserted.

        This operation includes several steps:
        1. Split the documents into smaller chunks.
        2. Encode the chunks to vectors.
        3. Delete any existing chunks belonging to the same documents.
        4. Upsert the chunks to the index.

        Args:
            documents: A list of documents to upsert.
            namespace: The namespace in the underlying index to upsert documents into.
            batch_size: Refers only to the actual upsert operation to the underlying index.
                        The number of chunks (multiple piecies of text per document) to upsert in each batch.

        Returns:
            None

        Example:
            >>> from resin.knoweldge_base.knowledge_base import KnowledgeBase
            >>> from tokenizer import Tokenizer
            >>> Tokenizer.initialize()
            >>> kb = KnowledgeBase(index_name="my_index")
            >>> kb.connect()
            >>> documents = [Document(id="doc1",
                                        text="This is a document",
                                        source="my_source",
                                        metadata={"website": "wiki"}),
                            Document(id="doc2",
                                     text="This is another document",
                                     source="my_source",
                                     metadata={"website": "wiki"})]
            >>> kb.upsert(documents)
        """  # noqa: E501
        if self._index is None:
            raise RuntimeError(self._connection_error_msg)

        for doc in documents:
            metadata_keys = set(doc.metadata.keys())
            forbidden_keys = metadata_keys.intersection(RESERVED_METADATA_KEYS)
            if forbidden_keys:
                raise ValueError(
                    f"Document with id {doc.id} contains reserved metadata keys: "
                    f"{forbidden_keys}. Please remove them and try again."
                )

        chunks = self._chunker.chunk_documents(documents)
        encoded_chunks = self._encoder.encode_documents(chunks)

        encoder_name = self._encoder.__class__.__name__

        dataset_metadata = DatasetMetadata(name=self._index_name,
                                           created_at=str(datetime.now()),
                                           documents=len(chunks),
                                           dense_model=DenseModelMetadata(
                                               name=encoder_name,
                                               dimension=self._encoder.dimension),
                                           queries=0)

        dataset = Dataset.from_pandas(
            pd.DataFrame.from_records([c.to_db_record() for c in encoded_chunks]),
            metadata=dataset_metadata
        )

        # The upsert operation may update documents which may already exist
        # int the index, as many individual chunks.
        # As the process of chunking might have changed
        # the number of chunks per document,
        # we need to delete all existing chunks
        # belonging to the same documents before upserting the new ones.
        # we currently don't delete documents before upsert in starter env
        if not self._is_starter_env():
            self.delete(document_ids=[doc.id for doc in documents],
                        namespace=namespace)

        # Upsert to Pinecone index
        dataset.to_pinecone_index(self._index_name,
                                  namespace=namespace,
                                  should_create_index=False,
                                  batch_size=batch_size)

    def delete(self,
               document_ids: List[str],
               namespace: str = "") -> None:
        """
        Delete documents from the underlying Pinecone index.
        Since each document is chunked into multiple chunks, this operation will delete all chunks belonging to the given document ids.
        This operation not raise an exception if the document does not exist.

        Args:
            document_ids: A list of document ids to delete from the index.
            namespace: The namespace in the underlying index to delete documents from.

        Returns:
            None

        Example:
            >>> from resin.knoweldge_base.knowledge_base import KnowledgeBase
            >>> from tokenizer import Tokenizer
            >>> Tokenizer.initialize()
            >>> kb = KnowledgeBase(index_name="my_index")
            >>> kb.connect()
            >>> kb.delete(document_ids=["doc1", "doc2"])
        """  # noqa: E501
        if self._index is None:
            raise RuntimeError(self._connection_error_msg)

        # Currently starter env does not support delete by metadata filter
        # So temporarily we delete the first DELETE_STARTER_CHUNKS_PER_DOC chunks
        if self._is_starter_env():
            for i in range(0, len(document_ids), DELETE_STARTER_BATCH_SIZE):
                doc_ids_chunk = document_ids[i:i + DELETE_STARTER_BATCH_SIZE]
                chunked_ids = [f"{doc_id}_{i}"
                               for doc_id in doc_ids_chunk
                               for i in range(DELETE_STARTER_CHUNKS_PER_DOC)]
                try:
                    self._index.delete(ids=chunked_ids,
                                       namespace=namespace)
                except Exception as e:
                    raise RuntimeError(
                        f"Failed to delete document ids: {document_ids[i:]}"
                        f"Please try again."
                    ) from e
        else:
            self._index.delete(
                filter={"document_id": {"$in": document_ids}},
                namespace=namespace
            )

    @classmethod
<<<<<<< HEAD
    def from_config(cls,
                    config: Dict[str, Any],
                    index_name: Optional[str] = None) -> "KnowledgeBase":
        """
        Create a KnowledgeBase object from a configuration dictionary.

        Args:
            config: A dictionary containing the configuration for the knowledge base.
            index_name: The name of the index to connect to (optional).
                        If not provided, the index name will be read from the environment variable INDEX_NAME.

        Returns:
            A KnowledgeBase object.
        """  # noqa: E501
=======
    def from_config(cls, config: Dict[str, Any], index_name: Optional[str] = None):
        # The same logical config can be used by multiple Resin service instances,
        # differing only by the index name. For that reason, `index_name` is recommended
        # to be passed explicitly or as environment variable, not in the config file
>>>>>>> 9e9ebcf7
        index_name = index_name or os.getenv("INDEX_NAME")
        if index_name is None:
            raise ValueError(
                "index_name must be provided. Either pass it explicitly or set the "
                "INDEX_NAME environment variable"
            )
        config = deepcopy(config)
        config['params'] = config.get('params', {})

        # Check if the config includes an 'index_name', which is not the same as the
        # index_name passed as argument \ environment variable.
        if config['params'].get('index_name', index_name) != index_name:
            raise ValueError(
                f"index_name in config ({config['params']['index_name']}), while "
                f"INDEX_NAME environment variable is {index_name}. "
                f"Please make sure they are the same or remove the 'index_name' key "
                f"from the config."
            )
        config['params']['index_name'] = index_name

        # If the config includes an 'index_params' key, they need to be saved until
        # the index is created, and then passed to the index creation method.
        index_params = config['params'].pop('index_params', {})
        kb = cls._from_config(config)
        kb._index_params = index_params
        return kb

    @staticmethod
    def _is_starter_env():
        starter_env_suffixes = ("starter", "stage-gcp-0")
        return os.getenv("PINECONE_ENVIRONMENT").lower().endswith(starter_env_suffixes)

    async def aquery(self,
                     queries: List[Query],
                     global_metadata_filter: Optional[dict] = None
                     ) -> List[QueryResult]:
        raise NotImplementedError()

    async def aupsert(self,
                      documents: List[Document],
                      namespace: str = "") -> None:
        raise NotImplementedError()

    async def adelete(self,
                      document_ids: List[str],
                      namespace: str = "") -> None:
        raise NotImplementedError()<|MERGE_RESOLUTION|>--- conflicted
+++ resolved
@@ -591,10 +591,9 @@
             )
 
     @classmethod
-<<<<<<< HEAD
     def from_config(cls,
                     config: Dict[str, Any],
-                    index_name: Optional[str] = None) -> "KnowledgeBase":
+                    index_name: Optional[str] = None) -> 'KnowledgeBase':
         """
         Create a KnowledgeBase object from a configuration dictionary.
 
@@ -606,12 +605,6 @@
         Returns:
             A KnowledgeBase object.
         """  # noqa: E501
-=======
-    def from_config(cls, config: Dict[str, Any], index_name: Optional[str] = None):
-        # The same logical config can be used by multiple Resin service instances,
-        # differing only by the index name. For that reason, `index_name` is recommended
-        # to be passed explicitly or as environment variable, not in the config file
->>>>>>> 9e9ebcf7
         index_name = index_name or os.getenv("INDEX_NAME")
         if index_name is None:
             raise ValueError(
