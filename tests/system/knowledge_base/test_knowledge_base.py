--- conflicted
+++ resolved
@@ -262,15 +262,12 @@
     for i, q_res in enumerate(query_results):
         assert queries[i].text == q_res.query
         assert len(q_res.documents) == expected_top_k[i]
-<<<<<<< HEAD
         q_res.documents[0].score = round(q_res.documents[0].score, 2)
         assert q_res.documents[0] == expected_first_results[i]
-=======
-        q_res.documents[0].score = round(q_res.documents[0].score, 6)
+        q_res.documents[0].score = round(q_res.documents[0].score, 2)
         assert q_res.documents[0] == expected_first_results[i], \
             f"query {i} -  expected: {expected_first_results[i]}, " \
             f"actual: {q_res.documents[0]}"
->>>>>>> d3590983
 
 
 def test_delete_documents(knowledge_base, encoded_chunks):
