import os

import click
import time
import sys
import subprocess

import requests
from dotenv import load_dotenv
from tenacity import retry, stop_after_attempt, wait_fixed

import pandas as pd
import openai

from resin.knoweldge_base import KnowledgeBase
from resin.models.data_models import Document
from resin.tokenizer import OpenAITokenizer, Tokenizer
from resin_cli.data_loader import (
<<<<<<< HEAD
    load_dataframe_from_path,
    IndexNotUniqueError,
    DataframeValidationError,
)
from resin import __version__
=======
    load_from_path,
    IDsNotUniqueError,
    DocumentsValidationError)
>>>>>>> 18f9010f

from .app import start as start_service
from .cli_spinner import Spinner
from .api_models import ChatDebugInfo


dotenv_path = os.path.join(os.path.dirname(__file__), ".env")
load_dotenv(dotenv_path)


spinner = Spinner()


def is_healthy(url: str):
    try:
        health_url = os.path.join(url, "health")
        res = requests.get(health_url)
        res.raise_for_status()
        return res.ok
    except Exception:
        return False


@retry(wait=wait_fixed(5), stop=stop_after_attempt(6))
def wait_for_service(chat_service_url: str):
    if not is_healthy(chat_service_url):
        msg = (
            f"Resin service is not running! on {chat_service_url}"
            + " please run `resin start`"
        )
        click.echo(click.style(msg, fg="red"), err=True)
        sys.exit(1)


def validate_connection():
    try:
        KnowledgeBase._connect_pinecone()
    except Exception:
        msg = (
            "Error: Failed to connect to Pinecone index, please make sure"
            + " you have set the right env vars"
            + " PINECONE_API_KEY, INDEX_NAME, PINECONE_ENVIRONMENT"
        )
        click.echo(click.style(msg, fg="red"), err=True)
        sys.exit(1)
    try:
        openai.Model.list()
    except Exception:
        msg = (
            "Error: Failed to connect to OpenAI, please make sure"
            + " you have set the right env vars"
        )
        click.echo(click.style(msg, fg="red"), err=True)
        sys.exit(1)
    click.echo("Resin: ", nl=False)
    click.echo(click.style("Ready\n", bold=True, fg="green"))


@click.group(invoke_without_command=True)
@click.version_option(__version__, "-v", "--version", prog_name="Resin")
@click.pass_context
def cli(ctx):
    """
    CLI for Pinecone Resin. Actively developed by Pinecone.
    To use the CLI, you need to have a Pinecone account.
    Visit https://www.pinecone.io/ to sign up for free.
    """
    if ctx.invoked_subcommand is None:
        validate_connection()
        click.echo(ctx.get_help())


@cli.command(help="Check if service is running by sending a health check request")
@click.option("--host", default="0.0.0.0", help="Host")
@click.option("--port", default=8000, help="Port")
@click.option("--ssl/--no-ssl", default=False, help="SSL")
def health(host, port, ssl):
    ssl_str = "s" if ssl else ""
    service_url = f"http{ssl_str}://{host}:{port}"
    if not is_healthy(service_url):
        msg = (
            f"Resin service is not running! on {service_url}"
            + " please run `resin start`"
        )
        click.echo(click.style(msg, fg="red"), err=True)
        sys.exit(1)
    else:
        click.echo(click.style("Resin service is healthy!", fg="green"))
        return


@cli.command(
    help=(
        "New command sets up a new index in Pinecone that is configured for Resin."
        + " This will automatically tap the embedding model with a single toeken to "
        + "assert for the dimensionality of the embedding space. This will also set up "
        + "the index with the right schema for Resin."
    )
)
@click.argument("index-name", nargs=1, envvar="INDEX_NAME", type=str, required=True)
@click.option("--tokenizer-model", default="gpt-3.5-turbo", help="Tokenizer model")
def new(index_name, tokenizer_model):
    kb = KnowledgeBase(index_name=index_name)
    click.echo("Resin is going to create a new index: ", nl=False)
    click.echo(click.style(f"{kb.index_name}", fg="green"))
    click.confirm(click.style("Do you want to continue?", fg="red"), abort=True)
    Tokenizer.initialize(OpenAITokenizer, tokenizer_model)
    with spinner:
<<<<<<< HEAD
        try:
            _ = KnowledgeBase.create_with_new_index(index_name=index_name)
        # TODO: kb should throw a specific exception for each case
        except Exception as e:
            msg = "Error: Failed to create a new index"
            click.echo(click.style(msg, fg="red"), err=True, nl=False)
            click.echo(f" Reason: {e}")
            sys.exit(1)
=======
        kb.create_resin_index()
>>>>>>> 18f9010f
    click.echo(click.style("Success!", fg="green"))
    os.environ["INDEX_NAME"] = index_name


@cli.command(
    help=(
        "Upsert allows you to load a loacal data file into a your Resin index."
        + " The allowed formats are .jsonl and .parquet. The data will be validated"
    )
)
@click.argument("data-path", type=click.Path(exists=True))
@click.option(
    "--index-name",
    default=os.environ.get("INDEX_NAME"),
    help="Index name",
)
@click.option("--tokenizer-model", default="gpt-3.5-turbo", help="Tokenizer model")
def upsert(index_name, data_path, tokenizer_model):
    if index_name is None:
        msg = ("Index name is not provided, please provide it with" +
               ' --index-name or set it with env var + '
               '`export INDEX_NAME="MY_INDEX_NAME`')
        click.echo(click.style(msg, fg="red"), err=True)
        sys.exit(1)
    try:
        Tokenizer.initialize(OpenAITokenizer, tokenizer_model)
    except Exception:
        msg = "Error: Failed to initialize tokenizer"
        click.echo(click.style(msg, fg="red"), err=True)
        sys.exit(1)
    if data_path is None:
<<<<<<< HEAD
        msg = "Data path is not provided,"
        +" please provide it with --data-path or set it with env var"
=======
        msg = ("Data path is not provided," +
               " please provide it with --data-path or set it with env var")
>>>>>>> 18f9010f
        click.echo(click.style(msg, fg="red"), err=True)
        sys.exit(1)

    kb = KnowledgeBase(index_name=index_name)
    try:
        kb.connect()
    except RuntimeError as e:
        click.echo(click.style(str(e), fg="red"), err=True)
        sys.exit(1)

    click.echo("Resin is going to upsert data from ", nl=False)
    click.echo(click.style(f"{data_path}", fg="yellow"), nl=False)
    click.echo(" to index: ")
<<<<<<< HEAD
    click.echo(click.style(f"{INDEX_NAME_PREFIX}{index_name} \n", fg="green"))
    with spinner:
        try:
            kb = KnowledgeBase(index_name=index_name)
        except Exception:
            msg = (
                "Error: Failed to connect to Pinecone index, please make sure"
                + " you have set the right env vars"
                + " PINECONE_API_KEY, INDEX_NAME, PINECONE_ENVIRONMENT"
            )
            click.echo(click.style(msg, fg="red"), err=True)
            sys.exit(1)
=======
    click.echo(click.style(f'{kb.index_name} \n', fg='green'))
    with spinner:
>>>>>>> 18f9010f
        try:
            data = load_from_path(data_path)
        except IDsNotUniqueError:
            msg = (
                "Error: the id field on the data is not unique"
                + " this will cause records to override each other on upsert"
                + " please make sure the id field is unique"
            )
            click.echo(click.style(msg, fg="red"), err=True)
            sys.exit(1)
        except DocumentsValidationError:
            msg = (
                "Error: one or more rows have not passed validation"
                + " data should agree with the Document Schema"
                + f" on {Document.__annotations__}"
                + " please make sure the data is valid"
            )
            click.echo(click.style(msg, fg="red"), err=True)
            sys.exit(1)
        except Exception:
            msg = (
                "Error: an unexpected error has occured in loading data from files"
                + " it may be due to issue with the data format"
                + " please make sure the data is valid, and can load with pandas"
            )
            click.echo(click.style(msg, fg="red"), err=True)
            sys.exit(1)
        pd.options.display.max_colwidth = 20
    click.echo(data[0].json(exclude_none=True, indent=2))
    click.confirm(click.style("\nDoes this data look right?", fg="red"), abort=True)
<<<<<<< HEAD
    try:
        kb.upsert_dataframe(data)
    except Exception:
        msg = (
            "Error: Failed to upsert data to index"
            + f" {INDEX_NAME_PREFIX}{index_name}"
            + " this could be due to connection issues"
            + " please re-run `resin upsert`"
        )
        click.echo(click.style(msg, fg="red"), err=True)
        sys.exit(1)
=======
    kb.upsert(data)
>>>>>>> 18f9010f
    click.echo(click.style("Success!", fg="green"))


def _chat(
    speaker,
    speaker_color,
    model,
    history,
    message,
    api_base=None,
    stream=True,
    print_debug_info=False,
):
    output = ""
    history += [{"role": "user", "content": message}]
    start = time.time()
    try:
        openai_response = openai.ChatCompletion.create(
            model=model, messages=history, stream=stream, api_base=api_base
        )
    except Exception as e:
        msg = "Oops... something went wrong with the LLM" + " the error I got is: "
        click.echo(click.style(msg, fg="red"), err=True, nl=False)
        click.echo(f"{e}")
        sys.exit(1)
    end = time.time()
    duration_in_sec = end - start
    click.echo(click.style(f"\n> AI {speaker}:\n", fg=speaker_color))
    if stream:
        for chunk in openai_response:
            openai_response_id = chunk.id
            intenal_model = chunk.model
            text = chunk.choices[0].delta.get("content", "")
            output += text
            click.echo(text, nl=False)
        click.echo()
        debug_info = ChatDebugInfo(
            id=openai_response_id,
            intenal_model=intenal_model,
            duration_in_sec=round(duration_in_sec, 2),
        )
    else:
        intenal_model = openai_response.model
        text = openai_response.choices[0].message.get("content", "")
        output = text
        click.echo(text, nl=False)
        debug_info = ChatDebugInfo(
            id=openai_response.id,
            intenal_model=intenal_model,
            duration_in_sec=duration_in_sec,
            prompt_tokens=openai_response.usage.prompt_tokens,
            generated_tokens=openai_response.usage.completion_tokens,
        )
    if print_debug_info:
        click.echo()
        click.echo(
            click.style(f"{debug_info.to_text()}", fg="bright_black", italic=True)
        )
    history += [{"role": "assistant", "content": output}]
    return debug_info


@cli.command(
    help=(
        "Chat allows you to chat with your Resin index, "
        + "Chat is a debugging tool, it is not meant to be used for production"
    )
)
@click.option("--stream/--no-stream", default=True, help="Stream")
@click.option("--debug/--no-debug", default=False, help="Print debug info")
@click.option(
    "--rag/--no-rag",
    default=True,
    help="Direct chat with the model",
)
@click.option("--chat-service-url", default="http://0.0.0.0:8000")
@click.option(
    "--index-name",
    default=os.environ.get("INDEX_NAME"),
    help="Index name suffix",
)
def chat(index_name, chat_service_url, rag, debug, stream):
    if not is_healthy(chat_service_url):
        msg = (
            f"Resin service is not running! on {chat_service_url}"
            + " please run `resin start`"
        )
        click.echo(click.style(msg, fg="red"), err=True)
        sys.exit(1)
    note_msg = (
        "🚨 Note 🚨\n"
        + "Chat is a debugging tool, it is not meant to be used for production!"
    )
    for c in note_msg:
        click.echo(click.style(c, fg="red"), nl=False)
        time.sleep(0.01)
    click.echo()
    note_white_message = (
        "This method should be used by developers to test the model and the data"
        + " in development time, in local environment. "
        + "For production use cases, we recommend using the"
        + " Resin Service or Resin Library directly \n\n"
        + "Let's Chat!"
    )
    for c in note_white_message:
        click.echo(click.style(c, fg="white"), nl=False)
        time.sleep(0.01)
    click.echo()

    history_with_pinecone = []
    history_without_pinecone = []

    while True:
        click.echo(click.style("\nUser message:\n", fg="bright_blue"), nl=True)
        message = click.get_text_stream("stdin").readline()

        dubug_info = _chat(
            speaker="With Context (RAG)",
            speaker_color="green",
            model="",
            history=history_with_pinecone,
            message=message,
            stream=stream,
            api_base=os.path.join(chat_service_url, "context"),
            print_debug_info=debug,
        )

        if not rag:
            _ = _chat(
                speaker="Without Context (No RAG)",
                speaker_color="yellow",
                model=dubug_info.intenal_model,
                history=history_without_pinecone,
                message=message,
                stream=stream,
                print_debug_info=debug,
            )

        click.echo(click.style("\n.", fg="bright_black"))
        click.echo(
            click.style(
                f"| {len(history_with_pinecone) // 2}", fg="bright_black", bold=True
            ),
            nl=True,
        )
        click.echo(click.style("˙▔▔▔", fg="bright_black", bold=True), nl=False)
        click.echo(click.style("˙", fg="bright_black", bold=True))


@cli.command(
    help=(
        "Start the Resin service, this will start a uvicorn server"
        + " that will serve the Resin API."
        + " If you are are locally debugging, you can use the --debug flag"
        + " to start a new terminal window with the right env vars for `resin chat`"
    )
)
@click.option(
    "--chat", is_flag=True, help="open a new terminal window for debugging"
)
@click.option("--host", default="0.0.0.0", help="Host")
@click.option("--port", default=8000, help="Port")
@click.option("--ssl/--no-ssl", default=False, help="SSL")
@click.option("--reload/--no-reload", default=False, help="Reload")
def start(chat, host, port, ssl, reload):
    if chat:
        command_to_run = "clear && echo Welcome to Pinecone Canopy,"
        + " run *resin chat* to start chatting with your index"

        script = f'''
        tell application "Terminal"
            activate
            do script "{command_to_run}"
        end tell
        '''

        subprocess.run(["osascript", "-e", script], env=os.environ.copy())
    click.echo(f"Starting Resin service on {host}:{port}")
    start_service(host, port, reload)


@cli.command(
    help=(
        "Stop the Resin service, this will kill the uvicorn server"
        + " that is serving the Resin API."
        + " This method is not recommended,"
        + " as it will kill the server by looking for the PID"
        + " of the server, instead, we recommend using"
        + " ctrl+c on the terminal where you started"
    )
)
@click.option("--host", default="0.0.0.0", help="Host")
@click.option("--port", default=8000, help="Port")
@click.option("--ssl/--no-ssl", default=False, help="SSL")
def stop(host, port, ssl):
    ssl_str = "s" if ssl else ""
    service_url = f"http{ssl_str}://{host}:{port}"

    if not is_healthy(service_url):
        msg = (
            f"Resin service is not running! on {service_url}"
            + " please run `resin start`"
        )
        click.echo(click.style(msg, fg="red"), err=True)
        sys.exit(1)

    import subprocess

    p1 = subprocess.Popen(["lsof", "-t", "-i", f"tcp:{port}"], stdout=subprocess.PIPE)
    running_server_id = p1.stdout.read().decode("utf-8").strip()
    if running_server_id == "":
        click.echo(
            click.style(
                "Did not find active process for Resin service" + f" on {host}:{port}",
                fg="red",
            )
        )
        sys.exit(1)

    msg = (
        "Warning, this will invoke in process kill"
        + " to the PID of the service, this method is not recommended!"
        + " We recommend ctrl+c on the terminal where you started the service"
        + " as this will allow the service to gracefully shutdown"
    )
    click.echo(click.style(msg, fg="yellow"))

    click.confirm(
        click.style(
            f"Stopping Resin service on {host}:{port} with pid " f"{running_server_id}",
            fg="red",
        ),
        abort=True,
    )
    p2 = subprocess.Popen(
        ["kill", "-9", running_server_id],
        stdout=subprocess.PIPE,
        stderr=subprocess.PIPE,
    )
    kill_result = p2.stderr.read().decode("utf-8").strip()
    if kill_result == "":
        click.echo(click.style("Success!", fg="green"))
    else:
        click.echo(click.style(kill_result, fg="red"))
        click.echo(click.style("Failed!", fg="red"))


if __name__ == "__main__":
    cli()<|MERGE_RESOLUTION|>--- conflicted
+++ resolved
@@ -16,17 +16,11 @@
 from resin.models.data_models import Document
 from resin.tokenizer import OpenAITokenizer, Tokenizer
 from resin_cli.data_loader import (
-<<<<<<< HEAD
-    load_dataframe_from_path,
-    IndexNotUniqueError,
-    DataframeValidationError,
-)
-from resin import __version__
-=======
     load_from_path,
     IDsNotUniqueError,
     DocumentsValidationError)
->>>>>>> 18f9010f
+
+from resin import __version__
 
 from .app import start as start_service
 from .cli_spinner import Spinner
@@ -135,18 +129,14 @@
     click.confirm(click.style("Do you want to continue?", fg="red"), abort=True)
     Tokenizer.initialize(OpenAITokenizer, tokenizer_model)
     with spinner:
-<<<<<<< HEAD
         try:
-            _ = KnowledgeBase.create_with_new_index(index_name=index_name)
+            kb.create_resin_index()
         # TODO: kb should throw a specific exception for each case
         except Exception as e:
             msg = "Error: Failed to create a new index"
             click.echo(click.style(msg, fg="red"), err=True, nl=False)
             click.echo(f" Reason: {e}")
             sys.exit(1)
-=======
-        kb.create_resin_index()
->>>>>>> 18f9010f
     click.echo(click.style("Success!", fg="green"))
     os.environ["INDEX_NAME"] = index_name
 
@@ -178,43 +168,28 @@
         click.echo(click.style(msg, fg="red"), err=True)
         sys.exit(1)
     if data_path is None:
-<<<<<<< HEAD
-        msg = "Data path is not provided,"
-        +" please provide it with --data-path or set it with env var"
-=======
-        msg = ("Data path is not provided," +
+        msg = ("Data path is not provided,"
                " please provide it with --data-path or set it with env var")
->>>>>>> 18f9010f
         click.echo(click.style(msg, fg="red"), err=True)
         sys.exit(1)
 
     kb = KnowledgeBase(index_name=index_name)
     try:
         kb.connect()
-    except RuntimeError as e:
-        click.echo(click.style(str(e), fg="red"), err=True)
+    except Exception:
+        msg = (
+            "Error: Failed to connect to Pinecone index, please make sure"
+            " you have set the right env vars"
+            " PINECONE_API_KEY, INDEX_NAME, PINECONE_ENVIRONMENT"
+        )
+        click.echo(click.style(msg, fg="red"), err=True)
         sys.exit(1)
 
     click.echo("Resin is going to upsert data from ", nl=False)
     click.echo(click.style(f"{data_path}", fg="yellow"), nl=False)
     click.echo(" to index: ")
-<<<<<<< HEAD
-    click.echo(click.style(f"{INDEX_NAME_PREFIX}{index_name} \n", fg="green"))
-    with spinner:
-        try:
-            kb = KnowledgeBase(index_name=index_name)
-        except Exception:
-            msg = (
-                "Error: Failed to connect to Pinecone index, please make sure"
-                + " you have set the right env vars"
-                + " PINECONE_API_KEY, INDEX_NAME, PINECONE_ENVIRONMENT"
-            )
-            click.echo(click.style(msg, fg="red"), err=True)
-            sys.exit(1)
-=======
     click.echo(click.style(f'{kb.index_name} \n', fg='green'))
     with spinner:
->>>>>>> 18f9010f
         try:
             data = load_from_path(data_path)
         except IDsNotUniqueError:
@@ -245,21 +220,17 @@
         pd.options.display.max_colwidth = 20
     click.echo(data[0].json(exclude_none=True, indent=2))
     click.confirm(click.style("\nDoes this data look right?", fg="red"), abort=True)
-<<<<<<< HEAD
-    try:
-        kb.upsert_dataframe(data)
+    try:
+        kb.upsert(data)
     except Exception:
         msg = (
             "Error: Failed to upsert data to index"
-            + f" {INDEX_NAME_PREFIX}{index_name}"
-            + " this could be due to connection issues"
-            + " please re-run `resin upsert`"
-        )
-        click.echo(click.style(msg, fg="red"), err=True)
-        sys.exit(1)
-=======
-    kb.upsert(data)
->>>>>>> 18f9010f
+            f" {kb.index_name}"
+            " this could be due to connection issues"
+            " please re-run `resin upsert`"
+        )
+        click.echo(click.style(msg, fg="red"), err=True)
+        sys.exit(1)
     click.echo(click.style("Success!", fg="green"))
 
 
