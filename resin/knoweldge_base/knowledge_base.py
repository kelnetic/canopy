--- conflicted
+++ resolved
@@ -228,9 +228,6 @@
         results = self._reranker.rerank(results)
 
         return [
-<<<<<<< HEAD
-            QueryResult(**r.dict(exclude={'values', 'sprase_values', 'document_id'})) for r in results
-=======
             QueryResult(
                 query=r.query,
                 documents=[
@@ -242,7 +239,6 @@
                     for d in r.documents
                 ]
             ) for r in results
->>>>>>> 6dfe4e21
         ]
 
     def _query_index(self,
